--- conflicted
+++ resolved
@@ -1,15 +1,12 @@
 # run tests on Travis CI in parallel
 const TRIXI_TEST = get(ENV, "TRIXI_TEST", "all")
 
-<<<<<<< HEAD
-include("test_examples_2d.jl")
-include("test_examples_3d.jl")
-include("test_manual.jl")
-include("test_elixirs.jl")
-include("test_paper-self-gravitating-gas-dynamics.jl")
-=======
 @time if TRIXI_TEST == "all" || TRIXI_TEST == "2D"
-  include("test_examples.jl")
+  include("test_examples_2d.jl")
+end
+
+@time if TRIXI_TEST == "all" || TRIXI_TEST == "3D"
+  include("test_examples_3d.jl")
 end
 
 @time if TRIXI_TEST == "all" || TRIXI_TEST == "misc"
@@ -19,5 +16,4 @@
 
 @time if TRIXI_TEST == "all" || TRIXI_TEST == "paper-self-gravitating-gas-dynamics"
   include("test_paper-self-gravitating-gas-dynamics.jl")
-end
->>>>>>> 24033a6a
+end