module TestExamples2D

using Test
using Trixi

include("test_trixi.jl")

# Start with a clean environment: remove Trixi output directory if it exists
outdir = "out"
isdir(outdir) && rm(outdir, recursive=true)

# pathof(Trixi) returns /path/to/Trixi/src/Trixi.jl, dirname gives the parent directory
const EXAMPLES_DIR = joinpath(pathof(Trixi) |> dirname |> dirname, "examples", "2d")

@testset "2D" begin

# Run basic tests
@testset "Examples 2D" begin
  @testset "taal-confirmed elixir_advection_basic.jl" begin
    test_trixi_include(joinpath(EXAMPLES_DIR, "elixir_advection_basic.jl"),
      l2   = [9.144681765639205e-6],
      linf = [6.437440532547356e-5])
  end

  @testset "taal-confirmed elixir_advection_basic.jl with polydeg=1" begin
    test_trixi_include(joinpath(EXAMPLES_DIR, "elixir_advection_basic.jl"),
      l2   = [0.05264106093598111],
      linf = [0.08754218386076518],
      polydeg=1)
  end

  @testset "taal-confirmed elixir_advection_timeintegration.jl with carpenter_kennedy_erk43" begin
    test_trixi_include(joinpath(EXAMPLES_DIR, "elixir_advection_timeintegration.jl"),
      l2   = [8.908962577028364e-6],
      linf = [6.969419032576418e-5],
      ode_algorithm=Trixi.CarpenterKennedy2N43(),
      cfl = 0.5)
  end

  @testset "taal-confirmed elixir_advection_timeintegration.jl with parsani_ketcheson_deconinck_erk94" begin
    test_trixi_include(joinpath(EXAMPLES_DIR, "elixir_advection_timeintegration.jl"),
      l2   = [7.932405161658336e-6],
      linf = [6.509399993848142e-5],
      ode_algorithm=Trixi.ParsaniKetchesonDeconinck3Sstar94())
  end

  @testset "taal-confirmed elixir_advection_timeintegration.jl with parsani_ketcheson_deconinck_erk32" begin
    test_trixi_include(joinpath(EXAMPLES_DIR, "elixir_advection_timeintegration.jl"),
      l2   = [0.00440542760645958],
      linf = [0.012549162970726613],
      ode_algorithm=Trixi.ParsaniKetchesonDeconinck3Sstar32())
  end

  @testset "taal-confirmed elixir_advection_timeintegration.jl" begin
    test_trixi_include(joinpath(EXAMPLES_DIR, "elixir_advection_timeintegration.jl"),
      l2   = [9.144681765639205e-6],
      linf = [6.437440532547356e-5])
  end

  @testset "taal-confirmed elixir_advection_mortar.jl" begin
    test_trixi_include(joinpath(EXAMPLES_DIR, "elixir_advection_mortar.jl"),
      l2   = [0.022356422238096973],
      linf = [0.5043638249003257])
  end

  @testset "taal-confirmed elixir_advection_amr.jl" begin
    test_trixi_include(joinpath(EXAMPLES_DIR, "elixir_advection_amr.jl"),
      l2   = [0.010844189678803203],
      linf = [0.0491178481591637])
  end

  @testset "taal-confirmed elixir_advection_amr_nonperiodic.jl" begin
    test_trixi_include(joinpath(EXAMPLES_DIR, "elixir_advection_amr_nonperiodic.jl"),
      l2   = [0.008016815805080098],
      linf = [0.04229543866599861])
  end

  @testset "taal-confirmed elixir_advection_restart.jl" begin
    test_trixi_include(joinpath(EXAMPLES_DIR, "elixir_advection_restart.jl"),
      l2   = [1.2148032444677485e-5],
      linf = [6.495644794757283e-5])
  end


  @testset "taal-confirmed elixir_hyp_diff_llf.jl" begin
    test_trixi_include(joinpath(EXAMPLES_DIR, "elixir_hyp_diff_llf.jl"),
      l2   = [0.0001568775108748819, 0.0010259867353406083, 0.0010259867353406382],
      linf = [0.0011986956416590866, 0.006423873516411938, 0.006423873516411938])
  end

  @testset "taal-confirmed elixir_hyp_diff_harmonic_nonperiodic.jl" begin
    test_trixi_include(joinpath(EXAMPLES_DIR, "elixir_hyp_diff_harmonic_nonperiodic.jl"),
      l2   = [8.618132353932638e-8, 5.619399844708813e-7, 5.619399845476024e-7],
      linf = [1.124861862326869e-6, 8.622436471483752e-6, 8.622436469707395e-6])
  end

  @testset "taal-confirmed elixir_hyp_diff_nonperiodic.jl" begin
    test_trixi_include(joinpath(EXAMPLES_DIR, "elixir_hyp_diff_nonperiodic.jl"),
      l2   = [8.523077654037775e-6, 2.877932365308637e-5, 5.454942769137812e-5],
      linf = [5.484978959957587e-5, 0.00014544895979200218, 0.000324491268921534])
  end

  @testset "taal-confirmed elixir_hyp_diff_upwind.jl" begin
    test_trixi_include(joinpath(EXAMPLES_DIR, "elixir_hyp_diff_upwind.jl"),
      l2   = [5.868147556488962e-6, 3.8051792732628014e-5, 3.8051792732620214e-5],
      linf = [3.70196549871471e-5, 0.0002072058411455302, 0.00020720584114464202])
  end


  @testset "taal-confirmed elixir_euler_source_terms.jl" begin
    test_trixi_include(joinpath(EXAMPLES_DIR, "elixir_euler_source_terms.jl"),
      l2   = [8.517783186497567e-7, 1.2350199409361865e-6, 1.2350199409828616e-6, 4.277884398786315e-6],
      linf = [8.357934254688004e-6, 1.0326389653148027e-5, 1.0326389654924384e-5, 4.4961900057316484e-5])
  end

  @testset "taal-confirmed elixir_euler_density_wave.jl" begin
    test_trixi_include(joinpath(EXAMPLES_DIR, "elixir_euler_density_wave.jl"),
      l2   = [0.001060077845747576, 0.00010600778457107525, 0.00021201556914875742, 2.6501946139091318e-5],
      linf = [0.0065356386867677085, 0.0006535638688170142, 0.0013071277374487877, 0.0001633909674296774],
      tspan = (0.0, 0.5))
  end

  @testset "taal-confirmed elixir_euler_nonperiodic.jl" begin
    test_trixi_include(joinpath(EXAMPLES_DIR, "elixir_euler_nonperiodic.jl"),
      l2   = [2.3652137675654753e-6, 2.1386731303685556e-6, 2.138673130413185e-6, 6.009920290578574e-6],
      linf = [1.4080448659026246e-5, 1.7581818010814487e-5, 1.758181801525538e-5, 5.9568540361709665e-5])
  end

  @testset "taal-confirmed elixir_euler_ec.jl" begin
    test_trixi_include(joinpath(EXAMPLES_DIR, "elixir_euler_ec.jl"),
      l2   = [0.06159341742582756, 0.05012484425381723, 0.05013298724507752, 0.22537740506116724],
      linf = [0.29912627861573327, 0.30886767304359375, 0.3088108573487326, 1.0657556075017878])
  end

  @testset "taal-confirmed elixir_euler_blast_wave_shockcapturing.jl" begin
    test_trixi_include(joinpath(EXAMPLES_DIR, "elixir_euler_blast_wave_shockcapturing.jl"),
      l2   = [0.13910202327088322, 0.11538722576277083, 0.1153873048510009, 0.3387876385945495],
      linf = [1.454418325889352, 1.3236875559310013, 1.323687555933169, 1.8225476335086368],
      maxiters=30)
  end

  @testset "taal-confirmed elixir_euler_weak_blast_wave_shockcapturing.jl" begin
    test_trixi_include(joinpath(EXAMPLES_DIR, "elixir_euler_weak_blast_wave_shockcapturing.jl"),
      l2   = [0.05365734539276933, 0.04683903386565478, 0.04684207891980008, 0.19632055541821553],
      linf = [0.18542234326379825, 0.24074440953554058, 0.23261143887822433, 0.687464986948263])
  end
  @testset "taal-confirmed elixir_euler_blast_wave_shockcapturing_amr.jl" begin
  test_trixi_include(joinpath(EXAMPLES_DIR, "elixir_euler_blast_wave_shockcapturing_amr.jl"),
    l2   = [0.6776486969229696, 0.2813026529898539, 0.2813025645101231, 0.7174702524881597],
    linf = [2.8939055423031546, 1.7997630098946877, 1.7997118659969253, 3.0341223482585686],
    tspan = (0.0, 1.0))
  end

  @testset "taal-confirmed elixir_euler_sedov_blast_wave_shockcapturing_amr.jl with tend = 1.0" begin
  test_trixi_include(joinpath(EXAMPLES_DIR, "elixir_euler_sedov_blast_wave_shockcapturing_amr.jl"),
    l2   = [0.4820048896322639, 0.16556563003698888, 0.16556563003698901, 0.643610807739157],
    linf = [2.485752556439829, 1.2870638985941658, 1.2870638985941667, 6.474544663221404],
    tspan = (0.0, 1.0))
  end

  @testset "taal-check-me cfl-magic elixir_euler_blob_shockcapturing_amr.jl" begin
  # Gregor and Hendrik say: Results match only with CFL = 0.2 (ref values not yet updated)
    test_trixi_include(joinpath(EXAMPLES_DIR, "elixir_euler_blob_shockcapturing_amr.jl"),
      l2   = [0.2012143467980036, 1.1813241716700988, 0.10144725208346557, 5.230607564921326],
      linf = [14.111578610092542, 71.21944410118338, 7.304666476530256, 291.9385076318331],
      tspan = (0.0, 0.12))
  end

  @testset "taal-confirmed elixir_euler_khi_shockcapturing.jl" begin
    if Threads.nthreads() == 1
      # This example uses random numbers to generate the initial condition.
      # Hence, we can only check "errors" if everything is made reproducible.
      # However, that's not enough to ensure reproducibility since the stream
      # of random numbers is not guaranteed to be the same across different
      # minor versions of Julia.
      # See https://github.com/trixi-framework/Trixi.jl/issues/232#issuecomment-709738400
      test_trixi_include(joinpath(EXAMPLES_DIR, "elixir_euler_khi_shockcapturing.jl"),
        l2   = [0.002046615463716511, 0.002862576343897973, 0.001971146183422579, 0.004817029337018751],
        linf = [0.024299256322982465, 0.01620011715132652, 0.009869197749689947, 0.02060000394920891],
        tspan = (0.0, 0.2))
    else
      test_trixi_include(joinpath(EXAMPLES_DIR, "elixir_euler_khi_shockcapturing.jl"),
        tspan = (0.0, 0.2))
    end
  end

  @testset "taal-confirmed elixir_euler_khi_shockcapturing_amr.jl" begin
    if Threads.nthreads() == 1
      # This example uses random numbers to generate the initial condition.
      # Hence, we can only check "errors" if everything is made reproducible.
      # However, that's not enough to ensure reproducibility since the stream
      # of random numbers is not guaranteed to be the same across different
      # minor versions of Julia.
      # See https://github.com/trixi-framework/Trixi.jl/issues/232#issuecomment-709738400
      test_trixi_include(joinpath(EXAMPLES_DIR, "elixir_euler_khi_shockcapturing_amr.jl"),
        l2   = [0.001653490458693617, 0.0023814551690212226, 0.0013742646130843919, 0.0031589243386909585],
        linf = [0.022479473484114054, 0.015056172762090259, 0.0070761455651367836, 0.01461791479513419],
        tspan = (0.0, 0.2))
    else
      test_trixi_include(joinpath(EXAMPLES_DIR, "elixir_euler_khi_shockcapturing_amr.jl"),
        tspan = (0.0, 0.2))
    end
  end

  @testset "taal-confirmed elixir_euler_vortex.jl" begin
  test_trixi_include(joinpath(EXAMPLES_DIR, "elixir_euler_vortex.jl"),
    l2   = [3.6343138447409784e-6, 0.0032111379843728876, 0.0032111482778261658, 0.004545715889714643],
    linf = [7.901869034399045e-5, 0.030511158864742205, 0.030451936462313256, 0.04361908901631395])
  end

  @testset "taal-confirmed elixir_euler_vortex_mortar.jl" begin
  test_trixi_include(joinpath(EXAMPLES_DIR, "elixir_euler_vortex_mortar.jl"),
    l2   = [2.1202421511973067e-6, 2.7929028341308907e-5, 3.7593065314592924e-5, 8.813423453465327e-5],
    linf = [5.93205509794581e-5, 0.0007486675478352023, 0.0008175405566226424, 0.002212267888996422])
  end

  @testset "taal-confirmed elixir_euler_vortex_mortar_split.jl" begin
  test_trixi_include(joinpath(EXAMPLES_DIR, "elixir_euler_vortex_mortar_split.jl"),
    l2   = [2.1203040671963692e-6, 2.8053312800289536e-5, 3.761758762899687e-5, 8.840565162128428e-5],
    linf = [5.900575985384737e-5, 0.0007547236106317801, 0.000817616344069072, 0.0022090204216524967])
  end

  @testset "taal-confirmed elixir_euler_vortex_mortar_split.jl with flux_central" begin
  test_trixi_include(joinpath(EXAMPLES_DIR, "elixir_euler_vortex_mortar_split.jl"),
    l2   = [2.1202421512026147e-6, 2.7929028341288412e-5, 3.759306531457842e-5, 8.813423453452753e-5],
    linf = [5.932055097812583e-5, 0.0007486675478027838, 0.0008175405566221983, 0.0022122678889928693],
    volume_flux = flux_central)
  end

  @testset "taal-confirmed elixir_euler_vortex_mortar_split.jl with flux_shima_etal" begin
  test_trixi_include(joinpath(EXAMPLES_DIR, "elixir_euler_vortex_mortar_split.jl"),
    l2   = [2.1200379425410095e-6, 2.805632600815787e-5, 3.759464715100376e-5, 8.84115216688531e-5],
    linf = [5.934112354222254e-5, 0.00075475390405777, 0.0008162778009123128, 0.002206991473730824],
    volume_flux = flux_shima_etal)
  end

  @testset "taal-confirmed elixir_euler_vortex_mortar_split.jl with flux_ranocha" begin
  test_trixi_include(joinpath(EXAMPLES_DIR, "elixir_euler_vortex_mortar_split.jl"),
    l2   = [2.120037931908414e-6, 2.805632845562748e-5, 3.759465243706522e-5, 8.841157002762106e-5],
    linf = [5.934036929955422e-5, 0.0007547536380712039, 0.000816277844819191, 0.0022070017103743567],
    volume_flux = flux_ranocha)
  end

  @testset "taal-confirmed elixir_euler_vortex_shockcapturing.jl" begin
  test_trixi_include(joinpath(EXAMPLES_DIR, "elixir_euler_vortex_shockcapturing.jl"),
    l2   = [3.8034711509468997e-6, 5.561030973129845e-5, 5.563956603258559e-5, 0.00015706441614772137],
    linf = [8.493408680687597e-5, 0.0009610606296146518, 0.0009684675522437791, 0.003075812221315033])
  end

  @testset "taal-confirmed elixir_euler_vortex_mortar_shockcapturing.jl" begin
  test_trixi_include(joinpath(EXAMPLES_DIR, "elixir_euler_vortex_mortar_shockcapturing.jl"),
    l2   = [2.1205855860697905e-6, 2.805356649496243e-5, 3.7617723084029226e-5, 8.841527980901164e-5],
    linf = [5.9005286894620035e-5, 0.0007547295163081724, 0.0008176139355887679, 0.0022089993378280326])
  end

  @testset "taal-confirmed elixir_euler_vortex_amr.jl" begin
  test_trixi_include(joinpath(EXAMPLES_DIR, "elixir_euler_vortex_amr.jl"),
    l2   = [2.0750351586876505e-6, 0.003281637561081054, 0.0032807189382436106, 0.0046470466205649425],
    linf = [4.625172721961501e-5, 0.0318570623352572, 0.031910329823320094, 0.04575283708569344])
  end

  @testset "taal-confirmed elixir_mhd_alfven_wave.jl" begin
    test_trixi_include(joinpath(EXAMPLES_DIR, "elixir_mhd_alfven_wave.jl"),
      l2   = [0.00011134513490658689, 5.880188909157728e-6, 5.880188909159547e-6, 8.432880997656317e-6, 1.2942387343501909e-6, 1.2238820298971968e-6, 1.2238820298896402e-6, 1.830621754702352e-6, 8.071881352562945e-7],
      linf = [0.00025632790161078667, 1.6379021163651086e-5, 1.637902116437273e-5, 2.58759953227633e-5, 5.327732286231068e-6, 8.118520269495555e-6, 8.118520269606577e-6, 1.2107354757678879e-5, 4.165806320060789e-6])
  end

  @testset "taal-confirmed elixir_mhd_alfven_wave_mortar.jl" begin
    test_trixi_include(joinpath(EXAMPLES_DIR, "elixir_mhd_alfven_wave_mortar.jl"),
      l2   = [4.608223422391918e-6, 1.6891556053250136e-6, 1.6202140809698534e-6, 1.6994400213969954e-6, 1.4856807283318347e-6, 1.387768347373047e-6, 1.3411738859512443e-6, 1.7155298750074954e-6, 9.799762075600064e-7],
      linf = [3.52219535260101e-5, 1.534468550207224e-5, 1.426263439847919e-5, 1.4421456102198249e-5, 7.743399239257265e-6, 1.019242699840106e-5, 9.862935257842764e-6, 1.6018118328936515e-5, 5.563695788849475e-6],
      tspan = (0.0, 1.0))
  end

  @testset "taal-confirmed elixir_mhd_ec.jl" begin
    test_trixi_include(joinpath(EXAMPLES_DIR, "elixir_mhd_ec.jl"),
      l2   = [0.03607862694368351, 0.04281395008247395, 0.04280207686965749, 0.025746770192645763, 0.1611518499414067, 0.017455917249117023, 0.017456981264942977, 0.02688321120361229, 0.00015024027267648003],
      linf = [0.23502083666166018, 0.3156846367743936, 0.31227895161037256, 0.2118146956106238, 0.9743049414302711, 0.09050624115026618, 0.09131633488909774, 0.15693063355520998, 0.0038394720095667593])
  end

  @testset "taal-confirmed elixir_mhd_orszag_tang_shockcapturing_amr.jl" begin
  test_trixi_include(joinpath(EXAMPLES_DIR, "elixir_mhd_orszag_tang_shockcapturing_amr.jl"),
    l2   = [0.21662313415818582, 0.2635698604231871, 0.31395699611730377, 0.0, 0.5122276249069517, 0.22914894367706035, 0.34302293430536107, 0.0, 0.0031837261356598232],
    linf = [1.2455340346415893, 0.6656259804847943, 0.8530619473770993, 0.0, 2.762224683447692, 0.6641473992806939, 0.9631804383659317, 0.0, 0.04504842687596635],
    tspan = (0.0, 0.09))
  end

  @testset "taal-confirmed elixir_mhd_orszag_tang_shockcapturing_amr.jl with flux_hll" begin
  test_trixi_include(joinpath(EXAMPLES_DIR, "elixir_mhd_orszag_tang_shockcapturing_amr.jl"),
    l2   = [0.10797773670821377, 0.20183575429259998, 0.2297276946458608, 0.0, 0.29942847198143785, 0.1567941428185007, 0.24283635408491952, 0.0, 0.0032487131364797796],
    linf = [0.5598159626426933, 0.5095082640545004, 0.655948904969917, 0.0, 0.9809725319955653, 0.39916604098537073, 0.6748429903024491, 0.0, 0.07124312329480051],
    tspan = (0.0, 0.06), surface_flux = flux_hll)
  end


  @testset "taal-confirmed elixir_eulergravity_eoc_test.jl" begin
    test_trixi_include(joinpath(EXAMPLES_DIR, "elixir_eulergravity_eoc_test.jl"),
      l2   = [0.0002487158370511598, 0.0003370291440916084, 0.00033702914409161063, 0.0007231934514459757],
      linf = [0.001581173125044355, 0.002049389755695241, 0.0020493897556961294, 0.004793721268126383],
      tspan = (0.0, 0.1))
  end

  @testset "taal-check-me elixir_eulergravity_jeans_instability.jl" begin
    test_trixi_include(joinpath(EXAMPLES_DIR, "elixir_eulergravity_jeans_instability.jl"),
      l2   = [10733.633835505429, 13356.78041873671, 1.6035728244276416e-6, 26834.076946460955],
      linf = [15194.296496834606, 18881.481413976213, 7.967111441550177e-6, 37972.997184962034],
      tspan = (0.0, 0.1))
  end

<<<<<<< HEAD
  @testset "taal-confirmed cfl-magic elixir_eulergravity_sedov_blast_wave.jl" begin
    # Reducing the CFL number reduces the differences between Taam and Taal.
    # Using Trixi.solve(ode, Trixi.CarpenterKennedy2N54() instead of
    # solve(ode, CarpenterKennedy2N54(williamson_condition=false)
    # reduces the differences even further (often a factor of ca. 2).
    test_trixi_include(joinpath(EXAMPLES_DIR, "elixir_eulergravity_sedov_blast_wave.jl"),
      l2   = [0.04630745182870653, 0.06507397069667138, 0.06507397069667123, 0.48971269294890085],
      linf = [2.3861430058270847, 4.083635578775231, 4.083635578775232, 16.246070713311475],
      tspan = (0.0, 0.05))
  end
=======
  @testset "taal-check-me elixir_euler_gravity_sedov_blast_wave_shockcapturing_amr.jl" begin
    test_trixi_include(joinpath(EXAMPLES_DIR, "elixir_euler_gravity_sedov_blast_wave_shockcapturing_amr.jl"),
      l2   = [0.04630745182870653, 0.06507397069667138, 0.06507397069667123, 0.48971269294890085],
      linf = [2.383463161765847, 4.0791883314039605, 4.07918833140396, 16.246070713311475],
      tspan = (0.0, 0.05))
    end
>>>>>>> 44802471
end

# Coverage test for all initial conditions
@testset "Tests for initial conditions" begin
  # TODO Taal: create separate elixirs for ICs/BCs to keep `basic` simple
  # Linear scalar advection
  @testset "taal-confirmed elixir_advection_basic.jl with initial_condition_sin_sin" begin
    test_trixi_include(joinpath(EXAMPLES_DIR, "elixir_advection_basic.jl"),
      l2   = [0.0001424424804667062],
      linf = [0.0007260692243250544],
      maxiters = 1,
      initial_condition = Trixi.initial_condition_sin_sin)
  end

  @testset "taal-confirmed elixir_advection_basic.jl with initial_condition_constant" begin
    test_trixi_include(joinpath(EXAMPLES_DIR, "elixir_advection_basic.jl"),
      l2   = [6.120436421866528e-16],
      linf = [1.3322676295501878e-15],
      maxiters = 1,
      initial_condition = initial_condition_constant)
  end

  @testset "taal-confirmed elixir_advection_basic.jl with initial_condition_linear_x_y" begin
    test_trixi_include(joinpath(EXAMPLES_DIR, "elixir_advection_basic.jl"),
      l2   = [2.559042358408011e-16],
      linf = [6.8833827526759706e-15],
      maxiters = 1,
      initial_condition = Trixi.initial_condition_linear_x_y,
      boundary_conditions = Trixi.boundary_condition_linear_x_y,
      periodicity=false)
  end

  @testset "taal-confirmed elixir_advection_basic.jl with initial_condition_linear_x" begin
    test_trixi_include(joinpath(EXAMPLES_DIR, "elixir_advection_basic.jl"),
      l2   = [1.5901063275642836e-16],
      linf = [1.5543122344752192e-15],
      maxiters = 1,
      initial_condition = Trixi.initial_condition_linear_x,
      boundary_conditions = Trixi.boundary_condition_linear_x,
      periodicity=false)
  end

  @testset "taal-confirmed elixir_advection_basic.jl with initial_condition_linear_y" begin
    test_trixi_include(joinpath(EXAMPLES_DIR, "elixir_advection_basic.jl"),
      l2   = [1.597250146891042e-16],
      linf = [3.552713678800501e-15],
      maxiters = 1,
      initial_condition = Trixi.initial_condition_linear_y,
      boundary_conditions = Trixi.boundary_condition_linear_y,
      periodicity=false)
  end

  # Compressible Euler
  @testset "taal-confirmed elixir_euler_vortex.jl one step with initial_condition_density_pulse" begin
    test_trixi_include(joinpath(EXAMPLES_DIR, "elixir_euler_vortex.jl"),
      l2   = [0.003201074851451383, 0.0032010748514513724, 0.0032010748514513716, 0.0032010748514513794],
      linf = [0.043716393835876444, 0.043716393835876444, 0.043716393835876, 0.04371639383587578],
      maxiters = 1,
      initial_condition = Trixi.initial_condition_density_pulse)
  end

  @testset "taal-confirmed elixir_euler_vortex.jl one step with initial_condition_pressure_pulse" begin
    test_trixi_include(joinpath(EXAMPLES_DIR, "elixir_euler_vortex.jl"),
      l2   = [0.00018950189533270512, 0.0020542290689775757, 0.002054229068977579, 0.01013381064979542],
      linf = [0.004763284475434837, 0.028439617580275578, 0.028439617580275467, 0.13640572175447918],
      maxiters = 1,
      initial_condition = Trixi.initial_condition_pressure_pulse)
  end

  @testset "taal-confirmed elixir_euler_vortex.jl one step with initial_condition_density_pressure_pulse" begin
    test_trixi_include(joinpath(EXAMPLES_DIR, "elixir_euler_vortex.jl"),
      l2   = [0.0031880440066425803, 0.0050397619349217574, 0.005039761934921767, 0.014340770024960708],
      linf = [0.04279723800834989, 0.06783565847184869, 0.06783565847184914, 0.19291274039254347],
      maxiters = 1,
      initial_condition = Trixi.initial_condition_density_pressure_pulse)
  end

  @testset "taal-confirmed elixir_euler_vortex.jl one step with initial_condition_constant" begin
    test_trixi_include(joinpath(EXAMPLES_DIR, "elixir_euler_vortex.jl"),
      l2   = [2.359732835648237e-16, 1.088770274131804e-16, 1.1814939065033234e-16, 1.980283448445849e-15],
      linf = [4.440892098500626e-16, 2.914335439641036e-16, 4.718447854656915e-16, 3.552713678800501e-15],
      maxiters = 1,
      initial_condition = initial_condition_constant)
  end

  @testset "taal-confirmed differences-to-master elixir_euler_sedov_blast_wave_shockcapturing_amr.jl one step" begin
    test_trixi_include(joinpath(EXAMPLES_DIR, "elixir_euler_sedov_blast_wave_shockcapturing_amr.jl"),
      l2   = [0.0021037031798961936, 0.010667428589443041, 0.010667428589443027, 0.11041565217737695],
      linf = [0.11754829172684966, 0.7227194329885249, 0.7227194329885249, 5.42708544137305],
      maxiters=1)
  end

  @testset "taal-confirmed differences-to-master parameters_euler_sedov_blast_wave_shockcapturing_amr.toml one step with initial_condition_medium_sedov_blast_wave" begin
    test_trixi_include(joinpath(EXAMPLES_DIR, "elixir_euler_sedov_blast_wave_shockcapturing_amr.jl"),
      l2   = [0.002102553227287478, 0.01066154856802227, 0.010661548568022277, 0.11037470219676422],
      linf = [0.11749257043751615, 0.7223475657303381, 0.7223475657303381, 5.425015419074852],
      maxiters=1, initial_condition=initial_condition_medium_sedov_blast_wave)
  end

  # GLM-MHD
  @testset "taal-confirmed elixir_mhd_alfven_wave.jl one step with initial_condition_constant" begin
    test_trixi_include(joinpath(EXAMPLES_DIR, "elixir_mhd_alfven_wave.jl"),
      l2   = [1.9377318494777845e-16, 2.0108417179968547e-16, 4.706803550379074e-16, 9.849916218369067e-17, 9.578096259273606e-15, 4.995499731290712e-16, 2.72017579525395e-16, 9.963303137205655e-17, 1.7656549191657418e-16],
      linf = [4.440892098500626e-16, 7.494005416219807e-16, 1.7763568394002505e-15, 2.220446049250313e-16, 2.1316282072803006e-14, 1.3322676295501878e-15, 8.881784197001252e-16, 2.220446049250313e-16, 7.414582366945819e-16],
      maxiters = 1,
      initial_condition = initial_condition_constant)
  end

  @testset "taal-check-me cfl-magic elixir_mhd_rotor_shockcapturing_amr.jl" begin
  # Andrew and Michael say: Results match only with CFL = 0.2 (ref values not yet updated)
  test_trixi_include(joinpath(EXAMPLES_DIR, "elixir_mhd_rotor_shockcapturing_amr.jl"),
    l2   = [1.2635449181120562, 1.8356372101225815, 1.7037178920138905, 0.0, 2.3126474248436755, 0.21626214510814928, 0.23683073618598693, 0.0, 0.002132844459180628],
    linf = [10.353812749882609, 14.287005221052532, 15.749922601372482, 0.0, 17.089103075830185, 1.342006287193983, 1.4341241435029897, 0.0, 0.053488038358224646],
    tspan = (0.0, 0.05))
  end

  @testset "taal-check-me cfl-magic elixir_mhd_blast_wave_shockcapturing_amr.jl" begin
  # Andrew and Michael say: Results match only with CFL = 0.2 (ref values not yet updated)
  test_trixi_include(joinpath(EXAMPLES_DIR, "elixir_mhd_blast_wave_shockcapturing_amr.jl"),
    l2   = [0.2101138028554417, 4.4379574949560014, 2.6239651859752238, 0.0, 359.15092246795564, 2.458555512327778, 1.4961525378625697, 0.0, 0.01346996306689436],
    linf = [2.4484577379812915, 63.229017006957584, 15.321798382742966, 0.0, 2257.8231751993367, 13.692356305778407, 10.026947993726841, 0.0, 0.2839557716528234],
    tspan = (0.0, 0.003))
  end
end


@testset "Displaying components 2D" begin
  @test_nowarn include(joinpath(EXAMPLES_DIR, "elixir_advection_amr.jl"))

  # test both short and long printing formats
  @test_nowarn show(mesh); println()
  @test_nowarn println(mesh)
  @test_nowarn display(mesh)

  @test_nowarn show(equations); println()
  @test_nowarn println(equations)
  @test_nowarn display(equations)

  @test_nowarn show(solver); println()
  @test_nowarn println(solver)
  @test_nowarn display(solver)

  @test_nowarn show(solver.basis); println()
  @test_nowarn println(solver.basis)
  @test_nowarn display(solver.basis)

  @test_nowarn show(solver.mortar); println()
  @test_nowarn println(solver.mortar)
  @test_nowarn display(solver.mortar)

  @test_nowarn show(semi); println()
  @test_nowarn println(semi)
  @test_nowarn display(semi)

  @test_nowarn show(summary_callback); println()
  @test_nowarn println(summary_callback)
  @test_nowarn display(summary_callback)

  @test_nowarn show(amr_controller); println()
  @test_nowarn println(amr_controller)
  @test_nowarn display(amr_controller)

  @test_nowarn show(amr_callback); println()
  @test_nowarn println(amr_callback)
  @test_nowarn display(amr_callback)

  @test_nowarn show(stepsize_callback); println()
  @test_nowarn println(stepsize_callback)
  @test_nowarn display(stepsize_callback)

  @test_nowarn show(save_solution); println()
  @test_nowarn println(save_solution)
  @test_nowarn display(save_solution)

  @test_nowarn show(analysis_callback); println()
  @test_nowarn println(analysis_callback)
  @test_nowarn display(analysis_callback)

  @test_nowarn show(alive_callback); println()
  @test_nowarn println(alive_callback)
  @test_nowarn display(alive_callback)

  @test_nowarn println(callbacks)
end

# Only run extended tests if environment variable is set
if haskey(ENV, "TRIXI_TEST_EXTENDED") && lowercase(ENV["TRIXI_TEST_EXTENDED"]) in ("1", "on", "yes")
  @testset "Examples (long execution time)" begin
    @test_nowarn test_trixi_include(joinpath(EXAMPLES_DIR, "elixir_euler_blob_shockcapturing_mortar.jl"))
  end
end

# Clean up afterwards: delete Trixi output directory
@test_nowarn rm(outdir, recursive=true)

end # 2D

end #module<|MERGE_RESOLUTION|>--- conflicted
+++ resolved
@@ -307,7 +307,6 @@
       tspan = (0.0, 0.1))
   end
 
-<<<<<<< HEAD
   @testset "taal-confirmed cfl-magic elixir_eulergravity_sedov_blast_wave.jl" begin
     # Reducing the CFL number reduces the differences between Taam and Taal.
     # Using Trixi.solve(ode, Trixi.CarpenterKennedy2N54() instead of
@@ -318,14 +317,6 @@
       linf = [2.3861430058270847, 4.083635578775231, 4.083635578775232, 16.246070713311475],
       tspan = (0.0, 0.05))
   end
-=======
-  @testset "taal-check-me elixir_euler_gravity_sedov_blast_wave_shockcapturing_amr.jl" begin
-    test_trixi_include(joinpath(EXAMPLES_DIR, "elixir_euler_gravity_sedov_blast_wave_shockcapturing_amr.jl"),
-      l2   = [0.04630745182870653, 0.06507397069667138, 0.06507397069667123, 0.48971269294890085],
-      linf = [2.383463161765847, 4.0791883314039605, 4.07918833140396, 16.246070713311475],
-      tspan = (0.0, 0.05))
-    end
->>>>>>> 44802471
 end
 
 # Coverage test for all initial conditions
