[deps]
DiffEqCallbacks = "459566f4-90b8-5000-8ac3-15dfb0a30def"
LinearAlgebra = "37e2e46d-f89d-539d-b4ee-838fcccc9c8e"
MPI = "da04e1cc-30fd-572f-bb4f-1f8673147195"
OrdinaryDiffEq = "1dea7af3-3e70-54e6-95c3-0bf5283fa5ed"
Random = "9a3f8284-a2c9-5f02-9a11-845980a1fd5c"
Test = "8dfed614-e22c-5e08-85e1-65c5234f0b40"

[compat]
<<<<<<< HEAD
DiffEqCallbacks = "2.14"
MPI = "0.15"
OrdinaryDiffEq = "5.44"
=======
MPI = "0.15, 0.16"
>>>>>>> 23828dfc
<|MERGE_RESOLUTION|>--- conflicted
+++ resolved
@@ -7,10 +7,6 @@
 Test = "8dfed614-e22c-5e08-85e1-65c5234f0b40"
 
 [compat]
-<<<<<<< HEAD
 DiffEqCallbacks = "2.14"
-MPI = "0.15"
-OrdinaryDiffEq = "5.44"
-=======
 MPI = "0.15, 0.16"
->>>>>>> 23828dfc
+OrdinaryDiffEq = "5.44"