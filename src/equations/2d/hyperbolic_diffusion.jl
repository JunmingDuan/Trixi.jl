
@doc raw"""
    HyperbolicDiffusionEquations2D

The linear hyperbolic diffusion equations in two space dimensions.
A description of this system can be found in Sec. 2.5 of the book "I Do Like CFD, Too: Vol 1".
The book is freely available at http://www.cfdbooks.com/ and further analysis can be found in
the paper by Nishikawa [DOI: 10.1016/j.jcp.2007.07.029](https://doi.org/10.1016/j.jcp.2007.07.029)
"""
struct HyperbolicDiffusionEquations2D{RealT<:Real} <: AbstractHyperbolicDiffusionEquations{2, 3}
  Lr::RealT     # reference length scale
  inv_Tr::RealT # inverse of the reference time scale
  nu::RealT     # diffusion constant
  resid_tol::RealT # TODO Taal refactor, make this a parameter of a specialized steady-state solver
end

function HyperbolicDiffusionEquations2D(resid_tol; nu=1.0, Lr=inv(2pi))
  Tr = Lr^2 / nu
  HyperbolicDiffusionEquations2D(Lr, inv(Tr), nu, resid_tol)
end

# TODO Taal refactor, remove old constructors and replace them with default values
function HyperbolicDiffusionEquations2D()
  # diffusion coefficient
  nu = parameter("nu", 1.0)
  # relaxation length scale
  Lr = parameter("Lr", 1.0/(2.0*pi))
  # relaxation time
  Tr = Lr*Lr/nu
  # stopping tolerance for the pseudotime "steady-state"
  resid_tol = parameter("resid_tol", 1e-12)
  HyperbolicDiffusionEquations2D(Lr, inv(Tr), nu, resid_tol)
end


get_name(::HyperbolicDiffusionEquations2D) = "HyperbolicDiffusionEquations2D"
varnames_cons(::HyperbolicDiffusionEquations2D) = @SVector ["phi", "q1", "q2"]
varnames_prim(::HyperbolicDiffusionEquations2D) = @SVector ["phi", "q1", "q2"]
default_analysis_quantities(::HyperbolicDiffusionEquations2D) = (:l2_error, :linf_error, :residual)
default_analysis_errors(::HyperbolicDiffusionEquations2D)     = (:l2_error, :linf_error, :residual)

@inline function residual_steady_state(du, ::HyperbolicDiffusionEquations2D)
  abs(du[1])
end


# Set initial conditions at physical location `x` for pseudo-time `t`
function initial_condition_poisson_periodic(x, t, equations::HyperbolicDiffusionEquations2D)
  # elliptic equation: -νΔϕ = f
  # depending on initial constant state, c, for phi this converges to the solution ϕ + c
  if iszero(t)
    phi = 0.0
    q1  = 0.0
    q2  = 0.0
  else
    phi = sin(2.0*pi*x[1])*sin(2.0*pi*x[2])
    q1  = 2*pi*cos(2.0*pi*x[1])*sin(2.0*pi*x[2])
    q2  = 2*pi*sin(2.0*pi*x[1])*cos(2.0*pi*x[2])
  end
  return @SVector [phi, q1, q2]
end

function initial_condition_poisson_nonperiodic(x, t, equations::HyperbolicDiffusionEquations2D)
  # elliptic equation: -νΔϕ = f
  if t == 0.0
    phi = 1.0
    q1  = 1.0
    q2  = 1.0
  else
    phi = 2.0*cos(pi*x[1])*sin(2.0*pi*x[2]) + 2.0 # ϕ
    q1  = -2.0*pi*sin(pi*x[1])*sin(2.0*pi*x[2])   # ϕ_x
    q2  = 4.0*pi*cos(pi*x[1])*cos(2.0*pi*x[2])    # ϕ_y
  end
  return @SVector [phi, q1, q2]
end

function initial_condition_harmonic_nonperiodic(x, t, equations::HyperbolicDiffusionEquations2D)
  # elliptic equation: -νΔϕ = f
  if t == 0.0
    phi = 1.0
    q1  = 1.0
    q2  = 1.0
  else
    C   = 1.0/sinh(pi)
    phi = C*(sinh(pi*x[1])*sin(pi*x[2]) + sinh(pi*x[2])*sin(pi*x[1]))
    q1  = C*pi*(cosh(pi*x[1])*sin(pi*x[2]) + sinh(pi*x[2])*cos(pi*x[1]))
    q2  = C*pi*(sinh(pi*x[1])*cos(pi*x[2]) + cosh(pi*x[2])*sin(pi*x[1]))
  end
  return @SVector [phi, q1, q2]
end

function initial_condition_jeans_instability(x, t, equations::HyperbolicDiffusionEquations2D)
  # gravity equation: -Δϕ = -4πGρ
  # Constants taken from the FLASH manual
  # https://flash.uchicago.edu/site/flashcode/user_support/flash_ug_devel.pdf
  rho0 = 1.5e7
  delta0 = 1e-3
  #
  phi = rho0*delta0 # constant background pertubation magnitude
  q1  = 0.0
  q2  = 0.0
  return @SVector [phi, q1, q2]
end

function initial_condition_eoc_test_coupled_euler_gravity(x, t, equations::HyperbolicDiffusionEquations2D)

  # Determine phi_x, phi_y
  G = 1.0 # gravitational constant
  C = -2.0*G/pi
  A = 0.1 # perturbation coefficient must match Euler setup
  rho1 = A * sin(pi * (x[1] + x[2] - t))
  # intialize with ansatz of gravity potential
  phi = C * rho1
  q1  = C * A * pi * cos(pi*(x[1] + x[2] - t)) # = gravity acceleration in x-direction
  q2  = q1                                     # = gravity acceleration in y-direction

  return @SVector [phi, q1, q2]
end

function initial_condition_sedov_self_gravity(x, t, equations::HyperbolicDiffusionEquations2D)
  # for now just use constant initial condition for sedov blast wave (can likely be improved)
  phi = 0.0
  q1  = 0.0
  q2  = 0.0
  return @SVector [phi, q1, q2]
end


# Apply boundary conditions
function boundary_condition_harmonic_nonperiodic(u_inner, orientation, direction, x, t,
                                                  surface_flux_function,
                                                  equations::HyperbolicDiffusionEquations2D)
  # elliptic equation: -νΔϕ = f
  C   = 1.0/sinh(pi)
  phi = C*(sinh(pi*x[1])*sin(pi*x[2]) + sinh(pi*x[2])*sin(pi*x[1]))
  q1  = C*pi*(cosh(pi*x[1])*sin(pi*x[2]) + sinh(pi*x[2])*cos(pi*x[1]))
  q2  = C*pi*(sinh(pi*x[1])*cos(pi*x[2]) + cosh(pi*x[2])*sin(pi*x[1]))
  u_boundary = @SVector [phi, q1, q2]

  # Calculate boundary flux
  if direction in (2, 4) # u_inner is "left" of boundary, u_boundary is "right" of boundary
    flux = surface_flux_function(u_inner, u_boundary, orientation, equations)
  else # u_boundary is "left" of boundary, u_inner is "right" of boundary
    flux = surface_flux_function(u_boundary, u_inner, orientation, equations)
  end

  return flux
end

function boundary_condition_poisson_nonperiodic(u_inner, orientation, direction, x, t,
                                                 surface_flux_function,
                                                 equations::HyperbolicDiffusionEquations2D)
  # elliptic equation: -νΔϕ = f
  phi = 2.0*cos(pi*x[1])*sin(2.0*pi*x[2]) + 2.0 # ϕ
  q1  = -2.0*pi*sin(pi*x[1])*sin(2.0*pi*x[2])   # ϕ_x
  q2  = 4.0*pi*cos(pi*x[1])*cos(2.0*pi*x[2])    # ϕ_y
  u_boundary = @SVector [phi, q1, q2]

  # Calculate boundary flux
  if direction in (2, 4) # u_inner is "left" of boundary, u_boundary is "right" of boundary
    flux = surface_flux_function(u_inner, u_boundary, orientation, equations)
  else # u_boundary is "left" of boundary, u_inner is "right" of boundary
    flux = surface_flux_function(u_boundary, u_inner, orientation, equations)
  end

  return flux
end


function boundary_condition_sedov_self_gravity(u_inner, orientation, direction, x, t,
                                                surface_flux_function,
                                                equations::HyperbolicDiffusionEquations2D)
  u_boundary = initial_condition_sedov_self_gravity(x, t, equations)

  # Calculate boundary flux
  if direction in (2, 4) # u_inner is "left" of boundary, u_boundary is "right" of boundary
    flux = surface_flux_function(u_inner, u_boundary, orientation, equations)
  else # u_boundary is "left" of boundary, u_inner is "right" of boundary
    flux = surface_flux_function(u_boundary, u_inner, orientation, equations)
  end

  return flux
end


# Apply source terms
# TODO: Taal remove methods with the signature below
function source_terms_poisson_periodic(ut, u, x, element_id, t, n_nodes,
                                       equations::HyperbolicDiffusionEquations2D)
  # elliptic equation: -νΔϕ = f
  # analytical solution: phi = sin(2πx)*sin(2πy) and f = -8νπ^2 sin(2πx)*sin(2πy)
  @unpack inv_Tr = equations
  C = -8.0*equations.nu*pi*pi

  for j in 1:n_nodes, i in 1:n_nodes
    x1 = x[1, i, j, element_id]
    x2 = x[2, i, j, element_id]
    tmp1 = sin(2.0*pi*x1)
    tmp2 = sin(2.0*pi*x2)
    ut[1, i, j, element_id] -= C*tmp1*tmp2
    ut[2, i, j, element_id] -= inv_Tr * u[2, i, j, element_id]
    ut[3, i, j, element_id] -= inv_Tr * u[3, i, j, element_id]
  end

  return nothing
end

@inline function source_terms_poisson_periodic(u, x, t, equations::HyperbolicDiffusionEquations2D)
  # elliptic equation: -νΔϕ = f
  # analytical solution: phi = sin(2πx)*sin(2πy) and f = -8νπ^2 sin(2πx)*sin(2πy)
  @unpack inv_Tr = equations
  C = -8 * equations.nu * pi^2

  x1, x2 = x
  tmp1 = sinpi(2 * x1)
  tmp2 = sinpi(2 * x2)
  du1 = -C*tmp1*tmp2
  du2 = -inv_Tr * u[2]
  du3 = -inv_Tr * u[3]

  return SVector(du1, du2, du3)
end

# TODO: Taal remove methods with the signature below
function source_terms_poisson_nonperiodic(ut, u, x, element_id, t, n_nodes,
                                          equations::HyperbolicDiffusionEquations2D)
  # elliptic equation: -νΔϕ = f
  # analytical solution: ϕ = 2cos(πx)sin(2πy) + 2 and f = 10π^2cos(πx)sin(2πy)
  @unpack inv_Tr = equations

  for j in 1:n_nodes, i in 1:n_nodes
    x1 = x[1, i, j, element_id]
    x2 = x[2, i, j, element_id]
    ut[1, i, j, element_id] += 10 * pi^2 * cos(pi*x1) * sin(2.0*pi*x2)
    ut[2, i, j, element_id] -= inv_Tr * u[2, i, j, element_id]
    ut[3, i, j, element_id] -= inv_Tr * u[3, i, j, element_id]
  end

  return nothing
end

@inline function source_terms_poisson_nonperiodic(u, x, t, equations::HyperbolicDiffusionEquations2D)
  # elliptic equation: -νΔϕ = f
  # analytical solution: ϕ = 2cos(πx)sin(2πy) + 2 and f = 10π^2cos(πx)sin(2πy)
  @unpack inv_Tr = equations

  x1, x2 = x
  du1 = 10 * pi^2 * cospi(x1) * sinpi(2 * x2)
  du2 = -inv_Tr * u[2]
  du3 = -inv_Tr * u[3]

  return SVector(du1, du2, du3)
end

function source_terms_harmonic(ut, u, x, element_id, t, n_nodes,
                               equations::HyperbolicDiffusionEquations2D)
  # harmonic solution ϕ = (sinh(πx)sin(πy) + sinh(πy)sin(πx))/sinh(π), so f = 0
  @unpack inv_Tr = equations

  for j in 1:n_nodes, i in 1:n_nodes
    ut[2, i, j, element_id] -= inv_Tr * u[2, i, j, element_id]
    ut[3, i, j, element_id] -= inv_Tr * u[3, i, j, element_id]
  end

  return nothing
end

@inline function source_terms_harmonic(u, x, t, equations::HyperbolicDiffusionEquations2D)
  # harmonic solution ϕ = (sinh(πx)sin(πy) + sinh(πy)sin(πx))/sinh(π), so f = 0
  @unpack inv_Tr = equations
  phi, q1, q2 = u

  du2 = -inv_Tr * q1
  du3 = -inv_Tr * q2

  return SVector(0, du2, du3)
end

# The coupled EOC test does not require additional sources
function source_terms_eoc_test_coupled_euler_gravity(ut, u, x, element_id, t, n_nodes,
                                                     equations::HyperbolicDiffusionEquations2D)
  return source_terms_harmonic(ut, u, x, element_id, t, n_nodes, equations)
end


# Calculate 1D flux in for a single point
@inline function calcflux(u, orientation, equations::HyperbolicDiffusionEquations2D)
  phi, q1, q2 = u
  @unpack inv_Tr = equations

  if orientation == 1
    f1 = -equations.nu*q1
    f2 = -phi * inv_Tr
    f3 = zero(phi)
  else
    f1 = -equations.nu*q2
    f2 = zero(phi)
    f3 = -phi * inv_Tr
  end

  return SVector(f1, f2, f3)
end


@inline function flux_lax_friedrichs(u_ll, u_rr, orientation, equations::HyperbolicDiffusionEquations2D)
  # Obtain left and right fluxes
  f_ll = calcflux(u_ll, orientation, equations)
  f_rr = calcflux(u_rr, orientation, equations)

  λ_max = sqrt(equations.nu * equations.inv_Tr)

  return 0.5 * (f_ll + f_rr - λ_max * (u_rr - u_ll))
end


@inline function flux_upwind(u_ll, u_rr, orientation, equations::HyperbolicDiffusionEquations2D)
  # Obtain left and right fluxes
  phi_ll, p_ll, q_ll = u_ll
  phi_rr, p_rr, q_rr = u_rr
  f_ll = calcflux(u_ll, orientation, equations)
  f_rr = calcflux(u_rr, orientation, equations)

  # this is an optimized version of the application of the upwind dissipation matrix:
  #   dissipation = 0.5*R_n*|Λ|*inv(R_n)[[u]]
  λ_max = sqrt(equations.nu * equations.inv_Tr)
  f1 = 1/2 * (f_ll[1] + f_rr[1]) - 1/2 * λ_max * (phi_rr - phi_ll)
  if orientation == 1 # x-direction
    f2 = 1/2 * (f_ll[2] + f_rr[2]) - 1/2 * λ_max * (p_rr - p_ll)
    f3 = 1/2 * (f_ll[3] + f_rr[3])
  else # y-direction
    f2 = 1/2 * (f_ll[2] + f_rr[2])
    f3 = 1/2 * (f_ll[3] + f_rr[3]) - 1/2 * λ_max * (q_rr - q_ll)
  end

  return SVector(f1, f2, f3)
end


# Determine maximum stable time step based on polynomial degree and CFL number
function calc_max_dt(u, element_id, invjacobian, cfl,
                     equations::HyperbolicDiffusionEquations2D, dg)
  λ_max = sqrt(equations.nu * equations.inv_Tr)
  dt = cfl * 2 / (nnodes(dg) * invjacobian * λ_max)

  return dt
end

@inline have_constant_speed(::HyperbolicDiffusionEquations2D) = Val(true)

@inline function max_abs_speeds(eq::HyperbolicDiffusionEquations2D)
<<<<<<< HEAD
  λ = sqrt(eq.nu / eq.Tr)
  # FIXME Taal restore after Taam sync
  # return λ, λ
  return λ, 0.0
=======
  λ = sqrt(eq.nu * eq.inv_Tr)
  return λ, λ
>>>>>>> ac65e606
end


# Convert conservative variables to primitive
@inline cons2prim(u, equations::HyperbolicDiffusionEquations2D) = u

# Convert conservative variables to entropy found in I Do Like CFD, Too, Vol. 1
@inline function cons2entropy(u, equations::HyperbolicDiffusionEquations2D)
  phi, q1, q2 = u
  w1 = phi
  w2 = equations.Lr^2 * q1
  w3 = equations.Lr^2 * q2

  return SVector(w1, w2, w3)
end


# Calculate entropy for a conservative state `u` (here: same as total energy)
@inline entropy(u, equations::HyperbolicDiffusionEquations2D) = energy_total(u, equations)


# Calculate total energy for a conservative state `u`
@inline function energy_total(u, equations::HyperbolicDiffusionEquations2D)
  # energy function as found in equations (2.5.12) in the book "I Do Like CFD, Vol. 1"
  phi, q1, q2 = u
  return 0.5 * (phi^2 + equations.Lr^2 * (q1^2 + q2^2))
end<|MERGE_RESOLUTION|>--- conflicted
+++ resolved
@@ -348,15 +348,10 @@
 @inline have_constant_speed(::HyperbolicDiffusionEquations2D) = Val(true)
 
 @inline function max_abs_speeds(eq::HyperbolicDiffusionEquations2D)
-<<<<<<< HEAD
-  λ = sqrt(eq.nu / eq.Tr)
+  λ = sqrt(eq.nu * eq.inv_Tr)
   # FIXME Taal restore after Taam sync
   # return λ, λ
   return λ, 0.0
-=======
-  λ = sqrt(eq.nu * eq.inv_Tr)
-  return λ, λ
->>>>>>> ac65e606
 end
 
 
